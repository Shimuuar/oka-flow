{-# LANGUAGE TypeFamilies         #-}
{-# LANGUAGE UndecidableInstances #-}
-- |
-- Tools for defining concrete workflows. It contain both tools for
-- defining workflows themselves and @Flow@ wrappers.
module OKA.Flow.Tools
  ( -- * Interaction with store
    -- $store
    FlowOutput(..)
  , FlowInput(..)
  , Action(..)
  , Dataflow(..)
  , ParamFlow(..)
  , S(..)
    -- ** Argument reading
  , FlowArgument(..)
    -- ** Deriving via
  , AsMetaEncoded(..)
  , AsFlowInput(..)
    -- * Class for polymorphic parameters
  , SequenceOf(..)
    -- * Lifting of haskell function
  , liftHaskellFun
  , liftHaskellFunMeta
  , liftHaskellFun_
  , liftHaskellFunMeta_
    -- * Calling of external executables
  , liftExecutable
  , liftPhonyExecutable
  , callStandardExe
  , callInEnvironment
  , callViaArgList
    -- * Primitives for creating flows
  , basicLiftWorkflow
  , basicLiftPhony
    -- * Encoding\/decoding of S-expressions
  , sexpToArgs
  , sexpFromArgs
    -- * Creating executables
  , metaFromStdin
  , loadParametersFromCLI
  ) where

import Control.Applicative
-- import Control.Concurrent.STM
import Control.Exception
<<<<<<< HEAD
import Control.Lens                 ((^?))
-- import Control.Monad
-- import Control.Monad.IO.Class
import Data.Coerce
=======
import Control.Monad
import Control.Monad.IO.Class
>>>>>>> 069fcd75
import Data.Aeson                   qualified as JSON
import Data.Aeson.Types             qualified as JSON
import Data.ByteString.Lazy         qualified as BL
import Data.Monoid                  (Endo(..))
import Data.Functor
import System.FilePath              ((</>))
import System.IO.Temp
import System.IO                    (hClose)
import System.Environment           (getArgs)

import GHC.Generics hiding (S)

import OKA.Metadata
import OKA.Flow.Core.Resources
import OKA.Flow.Core.Types
import OKA.Flow.Core.Graph
import OKA.Flow.Core.S
import OKA.Flow.Core.Flow
import OKA.Flow.Internal.Parser


----------------------------------------------------------------
-- Interaction with store
----------------------------------------------------------------

-- $store
--
-- Type class 'FlowOutput' and 'FlowInput' define simple standard
-- method of reading and writing data to store paths. If data type
-- implements both following law should hold:
--
-- > do writeOutput path a
-- >    a' <- readOutput path
-- >    a == a'


-- | Type class which describes how data type should be stored to
--   output.
class FlowOutput a where
  -- | Write output to the given directory.
  writeOutput :: FilePath -- ^ Output directory
              -> a        -- ^ Value to be saved
              -> IO ()

-- | Type class which describes how data type should be read from
--   output.
class FlowInput a where
  -- | Read output from given directory
  readOutput :: FilePath -- ^ Directory to read from
             -> IO a


-- | This type class describes how we parse and load data type of type
--   @a@ from S-expression containing path in store.
class (ToS (AsRes a)) => FlowArgument a where
  -- | 'Result' or tuple of 'Result's which represent this data type.
  type AsRes a
  -- | How data types should be parsed from list of absolute path to
  --   directories.
  parseFlowArguments :: S FilePath -> Either String (IO a)
  -- |
  parameterShape :: (forall x. Result x) -> a -> AsRes a



----------------------------------------------------------------
-- SequenceOf
----------------------------------------------------------------

-- | Convenience type class for collecting list of results for passing
--   for flow which simply accept uniform lists of parameters
class SequenceOf x a where
  sequenceOf :: a -> [Result x]

instance SequenceOf x (Result x) where
  sequenceOf p = [p]
deriving via Generically (a,b)
    instance (SequenceOf x a, SequenceOf x b) => SequenceOf x (a,b)
deriving via Generically (a,b,c)
    instance (SequenceOf x a, SequenceOf x b, SequenceOf x c) => SequenceOf x (a,b,c)
deriving via Generically (a,b,c,d)
    instance (SequenceOf x a, SequenceOf x b, SequenceOf x c, SequenceOf x d
             ) => SequenceOf x (a,b,c,d)
deriving via Generically (a,b,c,d,e)
    instance ( SequenceOf x a, SequenceOf x b, SequenceOf x c, SequenceOf x d
             , SequenceOf x e
             ) => SequenceOf x (a,b,c,d,e)
deriving via Generically (a,b,c,d,e,f)
    instance ( SequenceOf x a, SequenceOf x b, SequenceOf x c, SequenceOf x d
             , SequenceOf x e, SequenceOf x f
             ) => SequenceOf x (a,b,c,d,e,f)
deriving via Generically (a,b,c,d,e,f,g)
    instance ( SequenceOf x a, SequenceOf x b, SequenceOf x c, SequenceOf x d
             , SequenceOf x e, SequenceOf x f, SequenceOf x g
             ) => SequenceOf x (a,b,c,d,e,f,g)
deriving via Generically (a,b,c,d,e,f,g,h)
    instance ( SequenceOf x a, SequenceOf x b, SequenceOf x c, SequenceOf x d
             , SequenceOf x e, SequenceOf x f, SequenceOf x g, SequenceOf x h
             ) => SequenceOf x (a,b,c,d,e,f,g,h)


instance (SequenceOf x a) => SequenceOf x [a] where
  sequenceOf = concatMap sequenceOf

-- | This instance could be used to derive SequenceOf instance
--   with @DerivingVia@
instance (Generic a, GSequenceOf x (Rep a)) => SequenceOf x (Generically a) where
  sequenceOf (Generically a) = gsequenceOf (from a)


class GSequenceOf x f where
  gsequenceOf :: f p -> [Result x]

deriving newtype instance GSequenceOf x f => GSequenceOf x (M1 c i f)

instance (GSequenceOf x f, GSequenceOf x g) => GSequenceOf x (f :*: g) where
  gsequenceOf (f :*: g) = gsequenceOf f <> gsequenceOf g

instance (SequenceOf x a) => GSequenceOf x (K1 i a) where
  gsequenceOf = coerce (sequenceOf @x @a)


----------------------------------------------------------------
-- Deriving via
----------------------------------------------------------------

-- | Newtype wrapper for deriving 'FlowInput' and 'FlowOutput'
--   instance where data is store as JSON file @data.json@ encoded
--   using 'MetaEncoding' instance.
newtype AsMetaEncoded a = AsMetaEncoded a
  deriving FlowArgument via AsFlowInput a

instance MetaEncoding a => FlowOutput (AsMetaEncoded a) where
  writeOutput dir (AsMetaEncoded a) =
    BL.writeFile (dir </> "data.json") $ JSON.encode $ metaToJson a

instance MetaEncoding a => FlowInput (AsMetaEncoded a) where
  readOutput dir = do
    bs <- BL.readFile (dir </> "data.json")
    case JSON.decode bs of
      Nothing -> error "Invalid JSON"
      Just js -> case JSON.parseEither parseMeta js of
        Left  e -> error $ "Cannot decode metadata: " ++ show e
        Right x -> pure (AsMetaEncoded x)


-- | Derive instance of 'FlowArgument' for instance of 'FlowInput'
newtype AsFlowInput a = AsFlowInput a

instance (FlowInput a) => FlowArgument (AsFlowInput a) where
  type AsRes (AsFlowInput a) = Result a
  parseFlowArguments = \case
    Param p -> Right $ AsFlowInput <$> readOutput p
    _       -> Left "Expecting single parameter"
  parameterShape x _ = x


----------------------------------------------------------------
-- Instances
----------------------------------------------------------------

instance FlowArgument () where
  type AsRes () = ()
  parseFlowArguments = \case
    Nil -> pure (pure ())
    _   -> Left "Expecting nil"
  parameterShape _   ()  = ()

instance FlowArgument a => FlowArgument [a] where
  type AsRes [a] = [AsRes a]
  parseFlowArguments = \case
    S xs -> do
      as <- traverse parseFlowArguments xs
      pure $ sequence as
    _ -> Left "Expecting list"
  parameterShape p   xs = parameterShape p <$> xs

instance FlowArgument a => FlowArgument (Maybe a) where
  type AsRes (Maybe a) = Maybe (AsRes a)
  parseFlowArguments = \case
    Nil -> pure (pure Nothing)
    s   -> do a <- parseFlowArguments s
              pure $ Just <$> a
  parameterShape p xs = parameterShape p <$> xs

instance (FlowArgument a, FlowArgument b) => FlowArgument (a,b) where
  type AsRes (a,b) = (AsRes a, AsRes b)
  parseFlowArguments = \case
    S [sa,sb] -> do
      ioa <- parseFlowArguments sa
      iob <- parseFlowArguments sb
      pure $ (,) <$> ioa <*> iob
    _ -> Left "Expecting 2-element list"
  parameterShape p (a,b) = (parameterShape p a, parameterShape p b)

instance (FlowArgument a, FlowArgument b, FlowArgument c) => FlowArgument (a,b,c) where
  type AsRes (a,b,c) = (AsRes a, AsRes b, AsRes c)
  parseFlowArguments = \case
    S [sa,sb,sc] -> do
      ioa <- parseFlowArguments sa
      iob <- parseFlowArguments sb
      ioc <- parseFlowArguments sc
      pure $ (,,) <$> ioa <*> iob <*> ioc
    _ -> Left "Expecting 3-element list"
  parameterShape p (a,b,c) = ( parameterShape p a
                             , parameterShape p b
                             , parameterShape p c)

instance (FlowArgument a, FlowArgument b, FlowArgument c, FlowArgument d
         ) => FlowArgument (a,b,c,d) where
  type AsRes (a,b,c,d) = (AsRes a, AsRes b, AsRes c, AsRes d)
  parseFlowArguments = \case
    S [sa,sb,sc,sd] -> do
      ioa <- parseFlowArguments sa
      iob <- parseFlowArguments sb
      ioc <- parseFlowArguments sc
      iod <- parseFlowArguments sd
      pure $ (,,,) <$> ioa <*> iob <*> ioc <*> iod
    _ -> Left "Expecting 3-element list"
  parameterShape p (a,b,c,d) = ( parameterShape p a
                               , parameterShape p b
                               , parameterShape p c
                               , parameterShape p d)



----------------------------------------------------------------
-- Lifting haskell function
--
-- FIXME: How to properly encode result of b? Is Result OK?
----------------------------------------------------------------

-- | Convert haskell function into dataflow. Arguments are loaded and
--   stored using type classes methods.
liftHaskellFun
  :: (FlowArgument a, FlowOutput b, IsMeta meta, ResourceClaim res)
  => String              -- ^ Name of flow
  -> res                 -- ^ Resources required by workflow
  -> (meta -> a -> IO b) -- ^ IO action
  -> (AsRes a -> Flow eff (Result b))
liftHaskellFun name res action = basicLiftWorkflow res $ Dataflow
  { name = name
  , flow = ActionIO $ \_ p -> do
      meta <- case p.meta ^? metadata of
        Just m  -> pure m
        Nothing -> error $ "loadFlowArguments: Cannot get metadata"
      a    <- case parseFlowArguments p.args of
        Left  err -> error $ "loadFlowArguments: Malformed S-expresion: " ++ err
        Right ioa -> ioa
      b <- action meta a
      case p.out of
        Just out -> writeOutput out b
        Nothing  -> error "liftHaskellFun: output is required"
  }

-- | Same as 'liftHaskellFun' but passes noninterpreted metadata.
liftHaskellFunMeta
  :: (FlowArgument a, FlowOutput b, ResourceClaim res)
  => String                  -- ^ Name of flow
  -> res                     -- ^ Resources required by workflow
  -> (Metadata -> a -> IO b) -- ^ IO action
  -> (AsRes a -> Flow eff (Result b))
liftHaskellFunMeta name res action = basicLiftWorkflow res $ Dataflow
  { name = name
  , flow = ActionIO $ \_ p -> do
      a <- case parseFlowArguments p.args of
        Left  err -> error $ "loadFlowArguments: Malformed S-expresion: " ++ err
        Right ioa -> ioa
      b <- action p.meta a
      case p.out of
        Just out -> writeOutput out b
        Nothing  -> error "liftHaskellFun: output is required"
  }


-- | Convert haskell function into dataflow. Arguments are loaded
--   using type 'FlowArgument' type class and provided action takes
--   output directory as first argument and is responsible for writing
--   outputs.
liftHaskellFun_
  :: (FlowArgument a, IsMeta meta, ResourceClaim res)
  => String                           -- ^ Name of flow
  -> res                              -- ^ Resources required by workflow
  -> (FilePath -> meta -> a -> IO ()) -- ^ IO action
  -> (AsRes a -> Flow eff (Result b))
liftHaskellFun_ name res action = basicLiftWorkflow res $ Dataflow
  { name = name
  , flow = ActionIO $ \_ p -> do
      meta <- case p.meta ^? metadata of
        Just m  -> pure m
        Nothing -> error $ "loadFlowArguments: Cannot get metadata"
      a    <- case parseFlowArguments p.args of
        Left  err -> error $ "loadFlowArguments: Malformed S-expresion: " ++ err
        Right ioa -> ioa
      case p.out of
        Just out -> action out meta a
        Nothing  -> error "liftHaskellFun: output is required"
  }

-- | Same as 'liftHaskellFun_' but passes noninterpreted metadata.
liftHaskellFunMeta_
  :: (FlowArgument a, ResourceClaim res)
  => String                               -- ^ Name of flow
  -> res                                  -- ^ Resources required by workflow
  -> (FilePath -> Metadata -> a -> IO ()) -- ^ IO action
  -> (AsRes a -> Flow eff (Result b))
liftHaskellFunMeta_ name res action = basicLiftWorkflow res $ Dataflow
  { name = name
  , flow = ActionIO $ \_ p -> do
      a <- case parseFlowArguments p.args of
        Left  err -> error $ "loadFlowArguments: Malformed S-expresion: " ++ err
        Right ioa -> ioa
      case p.out of
        Just out -> action out p.meta a
        Nothing  -> error "liftHaskellFun: output is required"
  }


----------------------------------------------------------------
-- Calling conventions
----------------------------------------------------------------

liftExecutable
  :: (ToS args, ResourceClaim res)
  => String      -- ^ Name of flow
  -> FilePath    -- ^ Executable name
  -> res         -- ^ Resources required by workflow
  -> CallingConv -- ^ Calling convention
  -> (args -> Flow eff (Result b))
liftExecutable name exe res call =
  basicLiftWorkflow res $ Dataflow
    { name = name
    , flow = ActionExe $ Executable exe call
    }

liftPhonyExecutable
  :: (ToS args, ResourceClaim res)
  => FilePath    -- ^ Executable name
  -> res         -- ^ Resources required by workflow
  -> CallingConv -- ^ Calling convention
  -> (args -> Flow eff ())
liftPhonyExecutable exe res call =
  basicLiftPhony res $ ActionExe $ Executable exe call


-- | Standard calling conventions for external process.
--
--  * JSON-encoded metadata is passed to process via stdin.
--
--  * Arguments are passed via command line serialized as S-expression
--
--  * Working directory is set to output directory
callStandardExe
  :: ParamFlow FilePath
  -> (ProcessData -> IO a)
  -> IO a
callStandardExe p action = action ProcessData
  { stdin   = Just $ JSON.encode $ encodeMetadata p.meta
  , env     = []
  , args    = sexpToArgs p.args
  , workdir = p.out
  }

-- | Pass arguments in the environment
callInEnvironment
  :: ParamFlow FilePath
  -> (ProcessData -> IO a)
  -> IO a
callInEnvironment p action =
  withSystemTempFile "oka-flow-metadata-" $ \file_meta h -> do
    -- Write metadata to temporary file
    BL.hPutStr h $ JSON.encode $ encodeMetadata p.meta
    hClose h
    -- Populate environment
    let env = case p.out of
                Nothing -> id
                Just d  -> (("OKA_OUT", d):)
            $ ("OKA_META", file_meta)
            : [ ("OKA_ARG_" ++ show i, arg)
              | (i,arg) <- [1::Int ..] `zip` sexpToArgs p.args
              ]
    action ProcessData
      { stdin   = Nothing
      , env     = env
      , args    = []
      , workdir = p.out
      }


-- | Call executable where all parameters are passing via command line
--   parameters.
--
--  * Metadata is discarded
--
--  * Working dir is set to output directory
callViaArgList
  :: ([FilePath] -> [FilePath]) -- ^ How to transform list of store pathes
  -> ParamFlow FilePath
  -> (ProcessData -> IO a)
  -> IO a
callViaArgList transform p action = action $ ProcessData
  { stdin   = Nothing
  , env     = []
  , args    = case sequenceS p.args of
      Just args -> transform args
      Nothing   -> error "callViaArgList: parameters could not be transformed into sequence"
  , workdir = p.out
  }


----------------------------------------------------------------
-- Defining subprocesses
----------------------------------------------------------------

-- | Read metadata from stdin
metaFromStdin :: IsMeta a => IO a
metaFromStdin = do
  (BL.getContents <&> JSON.eitherDecode) >>= \case
    Left  e  -> error $ "Cannot read metadata: " ++ e
    Right js -> evaluate $ decodeMetadata js

-- | Load arguments from CLI parameters
loadParametersFromCLI :: FlowArgument a => IO a
loadParametersFromCLI = do
  args <- getArgs
  s    <- case sexpFromArgs args of
    Left  err -> error $ "loadFlowArguments: Cannot parse S-expression: " ++ err
    Right s   -> pure s
  case parseFlowArguments s of
    Left  err -> error $ "loadFlowArguments: Malformed S-expresion: " ++ err
    Right ioa -> ioa


----------------------------------------------------------------
-- Conversion
----------------------------------------------------------------

sexpToArgs :: S FilePath -> [FilePath]
sexpToArgs Nil = []
sexpToArgs s0  = ($ []) $ appEndo $ go s0 where
  go = \case
    Nil     -> cons "-"
    Atom  a -> cons ('!':a)
    Param p -> cons p
    S xs    -> cons "(" <> foldMap go xs <> cons ")"
  cons s = Endo (s:)

sexpFromArgs :: [FilePath] -> Either String (S FilePath)
sexpFromArgs [] = pure Nil
sexpFromArgs xs = runListParser parserS xs where
  parserS = consume >>= \case
    ""    -> fail "Empty parameter encountered"
    "("   -> S <$> parserL
    "-"   -> pure Nil
    '!':a -> pure $ Atom  a
    p     -> pure $ Param p
  parserL =  eol
         <|> liftA2 (:) parserS parserL
  eol     = consume >>= \case
    ")" -> pure []
    _   -> fail "Expecting )"




-- ----------------------------------------------------------------
-- -- GHC compilation
-- ----------------------------------------------------------------

-- -- | Compile program with GHC. Uses 'LockGHC' to ensure that only one
-- --   compilation runs at a time.
-- compileProgramGHC
--   :: FilePath    -- ^ Path to Main module
--   -> [String]    -- ^ Options to pass to GHC
--   -> ResourceSet -- ^ Set of resources
--   -> IO ()
-- compileProgramGHC exe opts res
--   = withResources res LockGHC
--   $ withProcessWait_ ghc
--   $ \_ -> pure ()
--   where
--     ghc = proc "ghc" (exe:opts)

-- -- | Default GHC options
-- defGhcOpts :: [String]
-- defGhcOpts = [ "-O2"
--              , "-threaded"
--              , "-with-rtsopts=-T -A8m"
--              ]<|MERGE_RESOLUTION|>--- conflicted
+++ resolved
@@ -44,15 +44,8 @@
 import Control.Applicative
 -- import Control.Concurrent.STM
 import Control.Exception
-<<<<<<< HEAD
 import Control.Lens                 ((^?))
--- import Control.Monad
--- import Control.Monad.IO.Class
 import Data.Coerce
-=======
-import Control.Monad
-import Control.Monad.IO.Class
->>>>>>> 069fcd75
 import Data.Aeson                   qualified as JSON
 import Data.Aeson.Types             qualified as JSON
 import Data.ByteString.Lazy         qualified as BL
