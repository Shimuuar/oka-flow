--- conflicted
+++ resolved
@@ -139,13 +139,8 @@
   res <- createResource (LockCoreCPU 4)
      =<< pure mempty
   action FlowCtx { root      = dir
-<<<<<<< HEAD
-                 , runEffect = id
+                 , runEffect = raise
                  , res       = res
-=======
-                 , runEffect = raise
-                 , res       = mempty
->>>>>>> eb30905d
                  , logger    = mempty
                  }
 
